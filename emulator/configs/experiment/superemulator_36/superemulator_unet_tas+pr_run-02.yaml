--- conflicted
+++ resolved
@@ -17,15 +17,9 @@
 # name of the run determines folder name in logs
 # can also be accessed by loggers
 run: 
-<<<<<<< HEAD
-  exp_num: "04" # serial number of experiment
-  name: baseline # a short 1-2 word description of the experiment
-  comment: "baseline"
-=======
   exp_num: "02" # serial number of experiment
   name: A100 # a short 1-2 word description of the experiment
   comment: "A100"
->>>>>>> c4c7acad
 
 name: ${run.exp_num}_${model.model_name}_${run.name}_
 
@@ -71,10 +65,6 @@
 
 logger:
   wandb:
-<<<<<<< HEAD
-    tags: ["unet", "super_emulation", "decoder", "36_models", "run2","baseline"] # set your tags here
-=======
     tags: ["unet", "super_emulation", "decoder", "36_models", "run2","A100"] # set your tags here
     group: "Baseline"
->>>>>>> c4c7acad
 #   tags: ["unet", "super_emulation", "decoder", "6_models", "run2"] # set your tags here