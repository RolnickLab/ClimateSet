--- conflicted
+++ resolved
@@ -95,11 +95,7 @@
 
 ```python
 # starting inside the emulutar folder:
-<<<<<<< HEAD
-python emulator/run.py logger=none # will run with configs/main_config.yml
-=======
 pythonemulator/run.py logger=none # will run with configs/main_config.yml
->>>>>>> c2b96e23
 ```
 >IF you get an error telling you something like "No supported gpu backend found!": [Install cuda and download torch with cuda enabled for the specific cuda version you downloaded (different for linux/windows users)](https://pytorch.org/get-started/locally/) something like: 
 ```bash
@@ -171,11 +167,7 @@
 An example command to run a superemulaton experiment would look like this:
 Replace modelname.yaml with the respective modelname (for example superemulator_climax_frozen_tas+pr_run-02), see ```emulator/configs/experiment/superemulator```
 ```python
-<<<<<<< HEAD
-python run.py experiment=superemulator/modelname.yaml seed=3423 logger=none
-=======
-pythonemulator/run.py experiment=superemulator/superemulator_climax_tas+pr_run-02.yaml seed=3423 logger=none
->>>>>>> c2b96e23
+python emulator/run.py experiment=superemulator/superemulator_climax_tas+pr_run-02.yaml seed=3423 logger=none
 ```
 ### Reloading our trained models
 
