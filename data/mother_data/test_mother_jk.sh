#!/bin/bash

#SBATCH --cpus-per-task=1                               # specify cpu

#SBATCH --gres=gpu:rtx8000:1                             # specify gpu

#SBATCH --mem=16G                                        # specify memory

#SBATCH --time=00:40:00                                  # set runtime

#SBATCH -o /home/mila/j/julia.kaltenborn/slurm-causalpaca/slurm-%j.out        # set log dir to home

# Note running: sbatch --partition=unkillable data/mother_data/test_mother_jk.sh

# just writing some stuff, so I look like I am coding...
# and this is another comment line...and another line

# 1. Load Python

<<<<<<< HEAD
module load python/3.7
=======
#module load python/3.9
>>>>>>> b15665ea

module load python/3.9

# 3. Create or Set Up Environment

if [ -a env37/bin/activate ]; then
    echo "pwd before activating venv"
    pwd
    source env37/bin/activate

else
    echo "env37 does not exist"
    python3.7 -m venv env37
    source env37/bin/activate
    python3.7 -m pip install --upgrade pip
    pip3.7 install wheel setuptools

    # 4. Install requirements.txt if it exists

    if [ -a requirements2.txt ]; then
        pip3.7 install -r requirements2.txt
    fi

fi

# 5. Copy data and code from scratch to $SLURM_TMPDIR/
echo "pwd before copying data"
pwd
cp -r /network/scratch/j/julia.kaltenborn/causalpaca/  $SLURM_TMPDIR/
echo "pwd after copying data"
pwd
#rm -r $SLURM_TMPDIR/caiclone/results/
#cp -r /network/scratch/j/julia.kaltenborn/data/ $SLURM_TMPDIR/

# 6. Set Flags

export GPU=0
export CUDA_VISIBLE_DEVICES=0

# 7. Change working directory to $SLURM_TMPDIR

cd $SLURM_TMPDIR/causalpaca/data/
echo "pwd after changing to TMP/causalpaca/data/"
pwd

# 8. Run Python
#echo "Running test file with easy verison"
#python3.7 testing/test_downloader.py

echo "Running mother_data/downloader.py ..."
python3.7 mother_data/downloader.py
echo "pwd after running downloader"
pwd

# 9. Copy output to scratch
#cp -r $SLURM_TMPDIR/causalpaca/data/mother_data/data/* /network/scratch/c/charlotte.lange/causalpaca/data/data/

# try and copy to julia's scratch
cp -r $SLURM_TMPDIR/causalpaca/data/data/* /network/scratch/j/julia.kaltenborn/data/raw/


# 10. Experiment is finished

echo "Done."<|MERGE_RESOLUTION|>--- conflicted
+++ resolved
@@ -17,11 +17,7 @@
 
 # 1. Load Python
 
-<<<<<<< HEAD
-module load python/3.7
-=======
 #module load python/3.9
->>>>>>> b15665ea
 
 module load python/3.9
 
